"""
Adds support for generic thermostat units that have both heating and cooling.

Originally based on the script at this thread:
https://community.home-assistant.io/t/heat-cool-generic-thermostat/76443/2

Modified to better conform to modern Home Assistant custom_component style.
"""
import asyncio
import logging

import voluptuous as vol

from homeassistant.components.climate import PLATFORM_SCHEMA, ClimateEntity
from homeassistant.components.climate.const import (
    ATTR_PRESET_MODE,
    ATTR_TARGET_TEMP_LOW,
    ATTR_TARGET_TEMP_HIGH,
    CURRENT_HVAC_COOL,
    CURRENT_HVAC_HEAT,
    CURRENT_HVAC_FAN,
    CURRENT_HVAC_DRY,
    CURRENT_HVAC_IDLE,
    CURRENT_HVAC_OFF,
    HVAC_MODE_COOL,
    HVAC_MODE_HEAT,
    HVAC_MODE_FAN_ONLY,
    HVAC_MODE_DRY,
    HVAC_MODE_OFF,
    HVAC_MODE_HEAT_COOL,
    PRESET_AWAY,
    SUPPORT_PRESET_MODE,
    SUPPORT_TARGET_TEMPERATURE,
    SUPPORT_TARGET_TEMPERATURE_RANGE,
    PRESET_NONE,
)
from homeassistant.const import (
    ATTR_ENTITY_ID,
    ATTR_TEMPERATURE,
    CONF_NAME,
    EVENT_HOMEASSISTANT_START,
    PRECISION_HALVES,
    PRECISION_TENTHS,
    PRECISION_WHOLE,
    SERVICE_TURN_OFF,
    SERVICE_TURN_ON,
    STATE_ON,
    STATE_UNKNOWN,
    STATE_UNAVAILABLE,
)
from homeassistant.core import DOMAIN as HA_DOMAIN, CoreState, callback
from homeassistant.helpers import condition
import homeassistant.helpers.config_validation as cv
from homeassistant.helpers.event import (
    async_track_state_change,
    async_track_time_interval,
)
from homeassistant.helpers.reload import async_setup_reload_service
from homeassistant.helpers.restore_state import RestoreEntity

from . import DOMAIN, PLATFORMS

_LOGGER = logging.getLogger(__name__)

DEFAULT_TOLERANCE = 0.3
DEFAULT_NAME = "Generic Thermostat"

CONF_HEATER = "heater"
CONF_COOLER = "cooler"
CONF_FAN = "fan"
CONF_FAN_BEHAVIOR = "fan_behavior"
CONF_DRYER = "dryer"
CONF_DRYER_BEHAVIOR = "dryer_behavior"
CONF_REVERSE_CYCLE = "reverse_cycle"
CONF_SENSOR = "target_sensor"
CONF_HUMIDITY_SENSOR = "target_humidity_sensor"
CONF_MIN_TEMP = "min_temp"
CONF_MAX_TEMP = "max_temp"
CONF_TARGET_TEMP_HIGH = "target_temp_high"
CONF_TARGET_TEMP_LOW = "target_temp_low"
CONF_TARGET_TEMP = "target_temp"
CONF_MIN_DUR = "min_cycle_duration"
CONF_COLD_TOLERANCE = "cold_tolerance"
CONF_HOT_TOLERANCE = "hot_tolerance"
CONF_KEEP_ALIVE = "keep_alive"
CONF_INITIAL_HVAC_MODE = "initial_hvac_mode"
CONF_AWAY_TEMP = "away_temp"
CONF_PRECISION = "precision"
SUPPORT_FLAGS = SUPPORT_TARGET_TEMPERATURE|SUPPORT_TARGET_TEMPERATURE_RANGE

FAN_MODE_COOL = "cooler"
FAN_MODE_HEAT = "heater"
FAN_MODE_NEUTRAL = "neutral"

DRYER_MODE_COOL = "cooler"
DRYER_MODE_HEAT = "heater"
DRYER_MODE_NEUTRAL = "neutral"

REVERSE_CYCLE_IS_HEATER = "heater"
REVERSE_CYCLE_IS_COOLER = "cooler"
REVERSE_CYCLE_IS_FAN = "fan"
REVERSE_CYCLE_IS_DRYER = "dryer"

PLATFORM_SCHEMA = PLATFORM_SCHEMA.extend(
    {
        vol.Required(CONF_HEATER): cv.entity_id,
        vol.Required(CONF_COOLER): cv.entity_id,
        vol.Required(CONF_SENSOR): cv.entity_id,
        vol.Optional(CONF_HUMIDITY_SENSOR): cv.entity_id,
        vol.Optional(CONF_FAN): cv.entity_id,
        vol.Optional(CONF_FAN_BEHAVIOR, default=FAN_MODE_NEUTRAL): vol.In(
            [FAN_MODE_COOL, FAN_MODE_HEAT, FAN_MODE_NEUTRAL]),
        vol.Optional(CONF_DRYER): cv.entity_id,
        vol.Optional(CONF_DRYER_BEHAVIOR, default=DRYER_MODE_NEUTRAL): vol.In(
            [DRYER_MODE_COOL, DRYER_MODE_HEAT, DRYER_MODE_NEUTRAL]),
        vol.Optional(CONF_MAX_TEMP): vol.Coerce(float),
        vol.Optional(CONF_MIN_DUR): vol.All(cv.time_period, cv.positive_timedelta),
        vol.Optional(CONF_MIN_TEMP): vol.Coerce(float),
        vol.Optional(CONF_NAME, default=DEFAULT_NAME): cv.string,
        vol.Optional(CONF_REVERSE_CYCLE, default=[]): cv.ensure_list_csv,
        vol.Optional(CONF_COLD_TOLERANCE, default=DEFAULT_TOLERANCE): vol.Coerce(float),
        vol.Optional(CONF_HOT_TOLERANCE, default=DEFAULT_TOLERANCE): vol.Coerce(float),
        vol.Optional(CONF_TARGET_TEMP): vol.Coerce(float),
        vol.Optional(CONF_TARGET_TEMP_HIGH): vol.Coerce(float),
        vol.Optional(CONF_TARGET_TEMP_LOW): vol.Coerce(float),
        vol.Optional(CONF_KEEP_ALIVE): vol.All(cv.time_period, cv.positive_timedelta),
        vol.Optional(CONF_INITIAL_HVAC_MODE): vol.In(
            [HVAC_MODE_COOL, HVAC_MODE_HEAT, HVAC_MODE_FAN_ONLY, HVAC_MODE_DRY, HVAC_MODE_OFF, HVAC_MODE_HEAT_COOL]
        ),
        vol.Optional(CONF_AWAY_TEMP): vol.Coerce(float),
        vol.Optional(CONF_PRECISION): vol.In(
            [PRECISION_TENTHS, PRECISION_HALVES, PRECISION_WHOLE]
        )
    }
)


async def async_setup_platform(hass, config, async_add_entities, discovery_info=None):
    """Set up the dual mode generic thermostat platform."""

    await async_setup_reload_service(hass, DOMAIN, PLATFORMS)

    name = config.get(CONF_NAME)
    heater_entity_id = config.get(CONF_HEATER)
    cooler_entity_id = config.get(CONF_COOLER)
    sensor_entity_id = config.get(CONF_SENSOR)
    fan_entity_id = config.get(CONF_FAN)
    fan_behavior = config.get(CONF_FAN_BEHAVIOR)
    dryer_entity_id = config.get(CONF_DRYER)
    dryer_behavior = config.get(CONF_DRYER_BEHAVIOR)
    reverse_cycle = config.get(CONF_REVERSE_CYCLE)
    min_temp = config.get(CONF_MIN_TEMP)
    max_temp = config.get(CONF_MAX_TEMP)
    target_temp = config.get(CONF_TARGET_TEMP)
    target_temp_high = config.get(CONF_TARGET_TEMP_HIGH)
    target_temp_low = config.get(CONF_TARGET_TEMP_LOW)
    min_cycle_duration = config.get(CONF_MIN_DUR)
    cold_tolerance = config.get(CONF_COLD_TOLERANCE)
    hot_tolerance = config.get(CONF_HOT_TOLERANCE)
    keep_alive = config.get(CONF_KEEP_ALIVE)
    initial_hvac_mode = config.get(CONF_INITIAL_HVAC_MODE)
    away_temp = config.get(CONF_AWAY_TEMP)
    precision = config.get(CONF_PRECISION)
    unit = hass.config.units.temperature_unit
    humidity_sensor_entity_id = config.get(CONF_HUMIDITY_SENSOR)

    async_add_entities(
        [
            DualModeGenericThermostat(
                name,
                heater_entity_id,
                cooler_entity_id,
                sensor_entity_id,
                fan_entity_id,
                fan_behavior,
                dryer_entity_id,
                dryer_behavior,
                reverse_cycle,
                min_temp,
                max_temp,
                target_temp,
                target_temp_high,
                target_temp_low,
                min_cycle_duration,
                cold_tolerance,
                hot_tolerance,
                keep_alive,
                initial_hvac_mode,
                away_temp,
                precision,
                unit,
                humidity_sensor_entity_id,
            )
        ]
    )


class DualModeGenericThermostat(ClimateEntity, RestoreEntity):
    """Representation of a Generic Thermostat device."""

    def __init__(
            self,
            name,
            heater_entity_id,
            cooler_entity_id,
            sensor_entity_id,
            fan_entity_id,
            fan_behavior,
            dryer_entity_id,
            dryer_behavior,
            reverse_cycle,
            min_temp,
            max_temp,
            target_temp,
            target_temp_high,
            target_temp_low,
            min_cycle_duration,
            cold_tolerance,
            hot_tolerance,
            keep_alive,
            initial_hvac_mode,
            away_temp,
            precision,
            unit,
            humidity_sensor_entity_id,
    ):
        """Initialize the thermostat."""
        self._name = name
        self.heater_entity_id = heater_entity_id
        self.cooler_entity_id = cooler_entity_id
        self.sensor_entity_id = sensor_entity_id
        self.fan_entity_id = fan_entity_id
        self.fan_behavior = fan_behavior
        self.dryer_entity_id = dryer_entity_id
        self.dryer_behavior = dryer_behavior

        # This part allows previous users of the integration to update seamlessly #
        if reverse_cycle.count(True) == 1:
            self.reverse_cycle = [REVERSE_CYCLE_IS_HEATER, REVERSE_CYCLE_IS_COOLER]
            _LOGGER.warning(
                "Detected legacy config for 'reverse_cycle' | "
                "Please use this in future: "
                "reverse_cycle: heater, cooler"
            )
        elif reverse_cycle.count(False) == 1:
            self.reverse_cycle = []
            _LOGGER.warning(
                "Detected legacy config for 'reverse_cycle' | "
                "Please use leave it empty in future"
            )
        else:
            self.reverse_cycle = reverse_cycle
        # This part allows previous users of the integration to update seamlessly #

        self.min_cycle_duration = min_cycle_duration
        self._cold_tolerance = cold_tolerance
        self._hot_tolerance = hot_tolerance
        self._keep_alive = keep_alive
        self._hvac_mode = initial_hvac_mode
        self._saved_target_temp = target_temp or away_temp
        self._temp_precision = precision
<<<<<<< HEAD
        self._hvac_list = [HVAC_MODE_COOL, HVAC_MODE_HEAT, HVAC_MODE_DRY, HVAC_MODE_FAN_ONLY, HVAC_MODE_OFF, HVAC_MODE_HEAT_COOL]
        if self.cooler_entity_id is None:
            self._hvac_list.remove(HVAC_MODE_COOL)
        if self.heater_entity_id is None:
            self._hvac_list.remove(HVAC_MODE_HEAT)
        if self.fan_entity_id is None:
            self._hvac_list.remove(HVAC_MODE_FAN_ONLY)
        if self.dryer_entity_id is None:
            self._hvac_list.remove(HVAC_MODE_DRY)
=======
>>>>>>> d1670c9b
        self._active = False
        self._cur_temp = None
        self._cur_humidity = None
        self._temp_lock = asyncio.Lock()
        self._min_temp = min_temp
        self._max_temp = max_temp
        if target_temp_high and target_temp_low:
            self._hvac_list = [HVAC_MODE_COOL, HVAC_MODE_HEAT, HVAC_MODE_OFF, HVAC_MODE_HEAT_COOL]
            self._target_temp_high = target_temp_high
            self._target_temp_low = target_temp_low
        else:
            self._hvac_list = [HVAC_MODE_COOL, HVAC_MODE_HEAT, HVAC_MODE_OFF]
            self._target_temp = target_temp
        self._unit = unit
        self._support_flags = SUPPORT_FLAGS
        if away_temp:
            self._support_flags = SUPPORT_FLAGS | SUPPORT_PRESET_MODE
        self._away_temp = away_temp
        self._is_away = False
        self.humidity_sensor_entity_id = humidity_sensor_entity_id

    async def async_added_to_hass(self):
        """Run when entity about to be added."""
        await super().async_added_to_hass()

        # Add listener
        # Temp
        self.async_on_remove(
            async_track_state_change(
                self.hass, self.sensor_entity_id, self._async_sensor_changed
            )
        )
        # Humidity
        if self.humidity_sensor_entity_id:
            self.async_on_remove(
                async_track_state_change(
                    self.hass, self.humidity_sensor_entity_id, self._async_sensor_changed
                )
            )
        # Heater
        if self.heater_entity_id:
            self.async_on_remove(
                async_track_state_change(
                    self.hass, self.heater_entity_id, self._async_switch_changed
                )
            )
        # Cooler
        if self.cooler_entity_id:
            self.async_on_remove(
                async_track_state_change(
                    self.hass, self.cooler_entity_id, self._async_switch_changed
                )
            )
        # Fan
        if self.fan_entity_id:
            self.async_on_remove(
                async_track_state_change(
                    self.hass, self.fan_entity_id, self._async_switch_changed
                )
            )
        # Dryer
        if self.dryer_entity_id:
            self.async_on_remove(
                async_track_state_change(
                    self.hass, self.dryer_entity_id, self._async_switch_changed
                )
            )

        if self._keep_alive:
            self.async_on_remove(
                async_track_time_interval(
                    self.hass, self._async_control_heating, self._keep_alive
                )
            )

        @callback
        def _async_startup(event):
            """Init on startup."""
            sensor_state = self.hass.states.get(self.sensor_entity_id)
            if sensor_state and sensor_state.state not in (
                    STATE_UNAVAILABLE,
                    STATE_UNKNOWN,
            ):
                self._async_update_temp(sensor_state)

            if self.humidity_sensor_entity_id:
                humidity_sensor_state = self.hass.states.get(self.humidity_sensor_entity_id)
                if humidity_sensor_state and humidity_sensor_state.state not in (
                        STATE_UNAVAILABLE,
                        STATE_UNKNOWN,
                ):
                    self._async_update_temp(humidity_sensor_state)

        if self.hass.state == CoreState.running:
            _async_startup()
        else:
            self.hass.bus.async_listen_once(EVENT_HOMEASSISTANT_START, _async_startup)

        # Check If we have an old state
        old_state = await self.async_get_last_state()
        if old_state is not None:
            # If we have no initial temperature, restore
            if self._target_temp is None:
                # If we have a previously saved temperature
                if old_state.attributes.get(ATTR_TEMPERATURE) is None:
                    if self._hvac_mode == HVAC_MODE_COOL:
                        self._target_temp = self.max_temp
                    elif self._hvac_mode == HVAC_MODE_FAN_ONLY:
                        self._target_temp = self.max_temp
                    elif self._hvac_mode == HVAC_MODE_HEAT:
                        self._target_temp = self.min_temp
                    elif self._hvac_mode == HVAC_MODE_DRY:
                        self._target_temp = self._min_temp
                    elif self._hvac_mode == HVAC_MODE_HEAT_COOL:
                        self._target_temp_high = self.max_temp
                        self._target_temp_low = self.min_temp
                    else:
                        self._target_temp = self.min_temp
                    _LOGGER.warning(
                        "Undefined target temperature," "falling back to %s",
                        self._target_temp,
                    )
                else:
                    self._target_temp = float(old_state.attributes[ATTR_TEMPERATURE])
            if self._target_temp_low is None:
                if old_state.attributes.get(ATTR_TARGET_TEMP_LOW) is None:
                    self._target_temp_low = self.min_temp
                else:
                    self._target_temp_low = float(old_state.attributes[ATTR_TARGET_TEMP_LOW])
            if self._target_temp_high is None:
                if old_state.attributes.get(ATTR_TARGET_TEMP_HIGH) is None:
                    self._target_temp_high = self.max_temp
                else:
                    self._target_temp_low = float(old_state.attributes[ATTR_TARGET_TEMP_HIGH])
            if old_state.attributes.get(ATTR_PRESET_MODE) == PRESET_AWAY:
                self._is_away = True
            if not self._hvac_mode and old_state.state:
                self._hvac_mode = old_state.state

        else:
            # No previous state, try and restore defaults
            if self._target_temp is None:
                if self._hvac_mode == HVAC_MODE_COOL:
                    self._target_temp = self.max_temp
                elif self._hvac_mode == HVAC_MODE_FAN_ONLY:
                    self._target_temp = self.max_temp
                elif self._hvac_mode == HVAC_MODE_HEAT:
                    self._target_temp = self.min_temp
                elif self._hvac_mode == HVAC_MODE_DRY:
                    self._target_temp = self.min_temp
                elif self._hvac_mode == HVAC_MODE_HEAT_COOL:
                    self._target_temp_high = self.max_temp
                    self._target_temp_low = self.min_temp
                else:
                    self._target_temp = self.min_temp
            if self._target_temp_low is None:
                self._target_temp_low = self.min_temp
            if self._target_temp_high is None:
                self._target_temp_high = self.max_temp
            _LOGGER.warning(
                "No previously saved temperature, setting to %s", self._target_temp
            )

        # Set default state to off
        if not self._hvac_mode:
            self._hvac_mode = HVAC_MODE_OFF

    @property
    def should_poll(self):
        """Return the polling state."""
        return False

    @property
    def name(self):
        """Return the name of the thermostat."""
        return self._name

    @property
    def precision(self):
        """Return the precision of the system."""
        if self._temp_precision is not None:
            return self._temp_precision
        return super().precision

    @property
    def temperature_unit(self):
        """Return the unit of measurement."""
        return self._unit

    @property
    def current_temperature(self):
        """Return the sensor temperature."""
        return self._cur_temp

    @property
    def current_humidity(self):
        """Return the sensor temperature."""
        return self._cur_humidity

    @property
    def hvac_mode(self):
        """Return current operation."""
        return self._hvac_mode

    @property
    def hvac_action(self):
        """Return the current running hvac operation if supported.

        Need to be one of CURRENT_HVAC_*.
        """
        if self._hvac_mode == HVAC_MODE_OFF:
            return CURRENT_HVAC_OFF
        if not self._is_device_active:
            return CURRENT_HVAC_IDLE
        if self._hvac_mode == HVAC_MODE_COOL:
            return CURRENT_HVAC_COOL
        if self._hvac_mode == HVAC_MODE_HEAT:
            return CURRENT_HVAC_HEAT
        if self._hvac_mode == HVAC_MODE_FAN_ONLY:
            return CURRENT_HVAC_FAN
        if self._hvac_mode == HVAC_MODE_DRY:
            return CURRENT_HVAC_DRY
        if self._hvac_mode == HVAC_MODE_HEAT_COOL:
            if self.hass.states.is_state(self.heater_entity_id, STATE_ON):
                return CURRENT_HVAC_HEAT
            elif self.hass.states.is_state(self.cooler_entity_id, STATE_ON):
                return CURRENT_HVAC_COOL
            else:
                return CURRENT_HVAC_IDLE
        return CURRENT_HVAC_IDLE

    @property
    def target_temperature(self):
        """Return the temperature we try to reach."""
        return self._target_temp

    @property
    def target_temperature_high(self):
        """Return the upper temperature we try to reach when in range mode."""
        return self._target_temp_high

    @property
    def target_temperature_low(self):
        """Return the lower temperature we try to reach when in range mode."""
        return self._target_temp_low

    @property
    def hvac_modes(self):
        """List of available operation modes."""
        return self._hvac_list

    @property
    def preset_mode(self):
        """Return the current preset mode, e.g., home, away, temp."""
        return PRESET_AWAY if self._is_away else PRESET_NONE

    @property
    def preset_modes(self):
        """Return a list of available preset modes or PRESET_NONE if _away_temp is undefined."""
        return [PRESET_NONE, PRESET_AWAY] if self._away_temp else PRESET_NONE

    async def async_set_hvac_mode(self, hvac_mode):
        """Set hvac mode."""
        if hvac_mode == HVAC_MODE_HEAT:
            self._hvac_mode = HVAC_MODE_HEAT
            if self._is_device_active:
                if self.reverse_cycle.count(REVERSE_CYCLE_IS_COOLER) == 0:
                    await self._async_cooler_turn_off()
                if self.reverse_cycle.count(REVERSE_CYCLE_IS_FAN) == 0:
                    await self._async_fan_turn_off()
                if self.reverse_cycle.count(REVERSE_CYCLE_IS_DRYER) == 0:
                    await self._async_dryer_turn_off()
            await self._async_control_heating(force=True)
        elif hvac_mode == HVAC_MODE_COOL:
            self._hvac_mode = HVAC_MODE_COOL
            if self._is_device_active:
                if self.reverse_cycle.count(REVERSE_CYCLE_IS_HEATER) == 0:
                    await self._async_heater_turn_off()
                if self.reverse_cycle.count(REVERSE_CYCLE_IS_FAN) == 0:
                    await self._async_fan_turn_off()
                if self.reverse_cycle.count(REVERSE_CYCLE_IS_DRYER) == 0:
                    await self._async_dryer_turn_off()
            await self._async_control_heating(force=True)
        elif hvac_mode == HVAC_MODE_FAN_ONLY:
            self._hvac_mode = HVAC_MODE_FAN_ONLY
            if self._is_device_active:
                if self.reverse_cycle.count(REVERSE_CYCLE_IS_COOLER) == 0:
                    await self._async_cooler_turn_off()
                if self.reverse_cycle.count(REVERSE_CYCLE_IS_HEATER) == 0:
                    await self._async_heater_turn_off()
                if self.reverse_cycle.count(REVERSE_CYCLE_IS_DRYER) == 0:
                    await self._async_dryer_turn_off()
            await self._async_control_heating(force=True)
        elif hvac_mode == HVAC_MODE_DRY:
            self._hvac_mode = HVAC_MODE_DRY
            if self._is_device_active:
                if self.reverse_cycle.count(REVERSE_CYCLE_IS_COOLER) == 0:
                    await self._async_cooler_turn_off()
                if self.reverse_cycle.count(REVERSE_CYCLE_IS_HEATER) == 0:
                    await self._async_heater_turn_off()
                if self.reverse_cycle.count(REVERSE_CYCLE_IS_FAN) == 0:
                    await self._async_fan_turn_off()
            await self._async_control_heating(force=True)
        elif hvac_mode == HVAC_MODE_HEAT_COOL:
            self._hvac_mode = HVAC_MODE_HEAT_COOL
            if self._is_device_active:
                if self.reverse_cycle.count(REVERSE_CYCLE_IS_COOLER) == 0:
                    await self._async_cooler_turn_off()
                if self.reverse_cycle.count(REVERSE_CYCLE_IS_HEATER) == 0:
                    await self._async_heater_turn_off()
                if self.reverse_cycle.count(REVERSE_CYCLE_IS_FAN) == 0:
                    await self._async_fan_turn_off()
            await self._async_control_heating(force=True)
        elif hvac_mode == HVAC_MODE_OFF:
            self._hvac_mode = HVAC_MODE_OFF
            if self._is_device_active:
                await self._async_heater_turn_off()
                await self._async_cooler_turn_off()
                await self._async_fan_turn_off()
                await self._async_dryer_turn_off()
        else:
            _LOGGER.error("Unrecognized hvac mode: %s", hvac_mode)
            return
        # Ensure we update the current operation after changing the mode
        self.async_write_ha_state()

    async def async_set_temperature(self, **kwargs):
        """Set new target temperature."""
        temperature = kwargs.get(ATTR_TEMPERATURE)
        temp_low = kwargs.get(ATTR_TARGET_TEMP_LOW)
        temp_high = kwargs.get(ATTR_TARGET_TEMP_HIGH)
        if temperature is not None:
            self._target_temp = temperature
        if temp_low is not None:
            self._target_temp_low = temp_low
        if temp_high is not None:
            self._target_temp_high = temp_high
        await self._async_control_heating(force=True)
        self.async_write_ha_state()

    @property
    def min_temp(self):
        """Return the minimum temperature."""
        if self._min_temp is not None:
            return self._min_temp

        # get default temp from super class
        return super().min_temp

    @property
    def max_temp(self):
        """Return the maximum temperature."""
        if self._max_temp is not None:
            return self._max_temp

        # Get default temp from super class
        return super().max_temp

    async def _async_sensor_changed(self, entity_id, old_state, new_state):
        """Handle temperature changes."""
        if new_state is None or new_state.state in (STATE_UNAVAILABLE, STATE_UNKNOWN):
            return

        self._async_update_temp(new_state)
        await self._async_control_heating()
        self.async_write_ha_state()

    @callback
    def _async_switch_changed(self, entity_id, old_state, new_state):
        """Handle heater switch state changes."""
        if new_state is None:
            return
        self.async_write_ha_state()

    @callback
    def _async_update_temp(self, state):
        """Update thermostat with latest state from sensor."""
        try:
            self._cur_temp = float(state.state)
        except ValueError as ex:
            _LOGGER.error("Unable to update from sensor: %s", ex)

    @callback
    def _async_update_humidity(self, state):
        """Update thermostat with latest state from sensor."""
        try:
            self._cur_humidity = float(state.state)
        except ValueError as ex:
            _LOGGER.error("Unable to update from sensor: %s", ex)

    async def _async_control_heating(self, time=None, force=False):
        """Check if we need to turn heating on or off."""
        async with self._temp_lock:
            if not self._active and None not in (self._cur_temp, self._target_temp):
                self._active = True
                _LOGGER.info(
                    "Obtained current and target temperature. "
                    "Generic Dual-mode thermostat active. %s, %s",
                    self._cur_temp,
                    self._target_temp,
                )

            if not self._active or self._hvac_mode == HVAC_MODE_OFF:
                return

            # This variable is used for the long_enough condition and for the LOG Messages
            if not force and time is None:
                # If the `force` argument is True, we
                # ignore `min_cycle_duration`.
                # If the `time` argument is not none, we were invoked for
                # keep-alive purposes, and `min_cycle_duration` is irrelevant.
                if self.min_cycle_duration:
                    if self._hvac_mode == HVAC_MODE_COOL:
                        active_entity = self.cooler_entity_id
                    if self._hvac_mode == HVAC_MODE_HEAT:
                        active_entity = self.heater_entity_id
                    if self._hvac_mode == HVAC_MODE_FAN_ONLY:
                        active_entity = self.fan_entity_id
                    if self._hvac_mode == HVAC_MODE_DRY:
                        active_entity = self.dryer_entity_id

                    if self._is_device_active:
                        current_state = STATE_ON
                    else:
                        current_state = HVAC_MODE_OFF
                    long_enough = condition.state(
                        self.hass,
                        active_entity,
                        current_state,
                        self.min_cycle_duration,
                    )
                    if not long_enough:
                        return

            if self._is_device_active: # when to turn off
                too_cold = self._is_too_cold_deactivate()
                too_hot = self._is_too_hot_deactivate()
                is_comfortable = self._is_within_range_deactivate()
                if too_cold and (self._hvac_mode == HVAC_MODE_COOL):
                    _LOGGER.info("Too cold! Turning off cooler %s", self.cooler_entity_id)
                    await self._async_cooler_turn_off()
                elif too_hot and (self._hvac_mode == HVAC_MODE_HEAT):
                    _LOGGER.info("Too hot! Turning off heater %s", self.heater_entity_id)
                    await self._async_heater_turn_off()
                elif is_comfortable and (self._hvac_mode == HVAC_MODE_HEAT_COOL):
                    _LOGGER.info("Just right! Turning off heater %s", self.heater_entity_id)
                    await self._async_heater_turn_off()
                    _LOGGER.info("Just right! Turning off cooler %s", self.cooler_entity_id)
                    await self._async_cooler_turn_off()
                elif self._hvac_mode == HVAC_MODE_FAN_ONLY:
                    if too_cold and self.fan_behavior == FAN_MODE_COOL:
                        _LOGGER.info("Turning off fan %s", self.fan_entity_id)
                        await self._async_fan_turn_off()
                    elif too_hot and self.fan_behavior == FAN_MODE_HEAT:
                        _LOGGER.info("Turning off fan %s", self.fan_entity_id)
                        await self._async_fan_turn_off()
                elif self._hvac_mode == HVAC_MODE_DRY:
                    if too_cold and self.dryer_behavior == DRYER_MODE_COOL:
                        _LOGGER.info("Turning off dehumidifier %s", self.dryer_entity_id)
                        await self._async_dryer_turn_off()
                    elif too_hot and self.dryer_behavior == DRYER_MODE_HEAT:
                        _LOGGER.info("Turning off dehumidifier %s", self.dryer_entity_id)
                        await self._async_dryer_turn_off()
                elif time is not None:
                    # The time argument is passed only in keep-alive case
                    _LOGGER.info(
                        "Keep-alive - Turning on %s", active_entity
                    )
                    if self._hvac_mode == HVAC_MODE_COOL:
                        await self._async_cooler_turn_on()
                    elif self._hvac_mode == HVAC_MODE_HEAT:
                        await self._async_heater_turn_on()
                    elif self._hvac_mode == HVAC_MODE_FAN_ONLY:
                        await self._async_fan_turn_on()
                    elif self._hvac_mode == HVAC_MODE_DRY:
                        await self._async_dryer_turn_on()
                    elif self._hvac_mode == HVAC_MODE_HEAT_COOL:
                        if self.hass.states.is_state(self.heater_entity_id, STATE_ON):
                            await self._async_heater_turn_on()
                        elif self.hass.states.is_state(self.cooler_entity_id, STATE_ON):
                            await self._async_cooler_turn_on()
            else: # when to turn on
                too_cold = self._is_too_cold_activate()
                too_hot = self._is_too_hot_activate()
                if too_hot and (self._hvac_mode == HVAC_MODE_COOL or self._hvac_mode == HVAC_MODE_HEAT_COOL):
                    _LOGGER.info("Turning on cooler %s", self.cooler_entity_id)
                    await self._async_cooler_turn_on()
                elif too_cold and (self._hvac_mode == HVAC_MODE_HEAT or self._hvac_mode == HVAC_MODE_HEAT_COOL):
                    _LOGGER.info("Turning on heater %s", self.heater_entity_id)
                    await self._async_heater_turn_on()
                elif self._hvac_mode == HVAC_MODE_FAN_ONLY:
                    if too_hot and self.fan_behavior == FAN_MODE_COOL:
                        _LOGGER.info("Turning on fan %s", self.fan_entity_id)
                        await self._async_fan_turn_on()
                    elif too_cold and self.fan_behavior == FAN_MODE_HEAT:
                        _LOGGER.info("Turning on fan %s", self.fan_entity_id)
                        await self._async_fan_turn_on()
                elif self._hvac_mode == HVAC_MODE_DRY:
                    if too_hot and self.dryer_behavior == DRYER_MODE_COOL:
                        _LOGGER.info("Turning on dehumidifier %s", self.dryer_entity_id)
                        await self._async_dryer_turn_on()
                    elif too_cold and self.dryer_behavior == DRYER_MODE_HEAT:
                        _LOGGER.info("Turning on dehumidifier %s", self.dryer_entity_id)
                        await self._async_dryer_turn_on()
                elif time is not None:
                    # The time argument is passed only in keep-alive case
                    _LOGGER.info(
                        "Keep-alive - Turning off %s", active_entity
                    )
                    if self._hvac_mode == HVAC_MODE_COOL:
                        await self._async_cooler_turn_off()
                    elif self._hvac_mode == HVAC_MODE_HEAT:
                        await self._async_heater_turn_off()
                    elif self._hvac_mode == HVAC_MODE_FAN_ONLY:
                        await self._async_fan_turn_off()
                    elif self._hvac_mode == HVAC_MODE_DRY:
                        await self._async_dryer_turn_off()
                    elif self._hvac_mode == HVAC_MODE_HEAT_COOL:
                        if self.hass.states.is_state(self.heater_entity_id, STATE_ON):
                            await self._async_heater_turn_off()
                        elif self.hass.states.is_state(self.cooler_entity_id, STATE_ON):
                            await self._async_cooler_turn_off()

            if self.fan_behavior == FAN_MODE_NEUTRAL and self._hvac_mode == HVAC_MODE_FAN_ONLY:
                await self._async_fan_turn_on()
            if self.dryer_behavior == DRYER_MODE_NEUTRAL and self._hvac_mode == HVAC_MODE_DRY:
                await self._async_dryer_turn_on()

    @property
    def _is_device_active(self):
        """If the toggleable device is currently active."""
        devices = [] + \
            ([self.cooler_entity_id] if self.cooler_entity_id else []) + \
            ([self.heater_entity_id] if self.heater_entity_id else []) + \
            ([self.fan_entity_id] if self.fan_entity_id else []) + \
            ([self.dryer_entity_id] if self.dryer_entity_id else [])
        device_states = [self.hass.states.is_state(dev, STATE_ON) for dev in devices]
        return next((state for state in device_states if state), False)

    @property
    def supported_features(self):
        """Return the list of supported features."""
        return self._support_flags

    # activate at the edges of the desired range
    def _is_too_cold_activate(self):
        if self._hvac_mode == HVAC_MODE_HEAT_COOL:
            return self._target_temp_low >= self._cur_temp + self._cold_tolerance
        else:
            return self._target_temp >= self._cur_temp + self._cold_tolerance

    def _is_too_hot_activate(self):
        if self._hvac_mode == HVAC_MODE_HEAT_COOL:
            return self._cur_temp >= self._target_temp_high + self._hot_tolerance
        else:
            return self._cur_temp >= self._target_temp + self._hot_tolerance

    # deactivate at the extremes of the desired range, plus/minus tolerance
    def _is_too_cold_deactivate(self):
        if self._hvac_mode == HVAC_MODE_HEAT_COOL:
            # Use the midpoint in the set range as our target temp when in range mode
            # return ((self._target_temp_low + self._target_temp_high)/2) >= self._cur_temp + self._cold_tolerance
            too_cold = self._target_temp_high >= self._cur_temp + self._cold_tolerance
            _LOGGER.info(
                "_is_too_cold_deactivate: %s| %s,%s,%s",
                too_cold, self._target_temp_high, self._cur_temp, self._cold_tolerance
            )
            return too_cold
        else:
            return self._target_temp >= self._cur_temp + self._cold_tolerance

    def _is_too_hot_deactivate(self):
        if self._hvac_mode == HVAC_MODE_HEAT_COOL:
            too_hot = self._cur_temp >= self._target_temp_low + self._hot_tolerance
            _LOGGER.info(
                "_is_too_hot_deactivate: %s| %s,%s,%s",
                too_hot, self._cur_temp, self._target_temp_low, self._hot_tolerance
            )
            return too_hot
        else:
            return self._cur_temp >= self._target_temp + self._hot_tolerance

    def _is_within_range_deactivate(self):
        return self._is_too_cold_deactivate() and self._is_too_hot_deactivate()

    async def _async_heater_turn_on(self):
        """Turn heater toggleable device on."""
        if self.heater_entity_id is not None:
            data = {ATTR_ENTITY_ID: self.heater_entity_id}
            await self.hass.services.async_call(HA_DOMAIN, SERVICE_TURN_ON, data)

    async def _async_heater_turn_off(self):
        """Turn heater toggleable device off."""
        if self.heater_entity_id is not None:
            data = {ATTR_ENTITY_ID: self.heater_entity_id}
            await self.hass.services.async_call(HA_DOMAIN, SERVICE_TURN_OFF, data)

    async def _async_cooler_turn_on(self):
        """Turn cooler toggleable device on."""
        if self.cooler_entity_id is not None:
            data = {ATTR_ENTITY_ID: self.cooler_entity_id}
            await self.hass.services.async_call(HA_DOMAIN, SERVICE_TURN_ON, data)

    async def _async_cooler_turn_off(self):
        """Turn cooler toggleable device off."""
        if self.cooler_entity_id is not None:
            data = {ATTR_ENTITY_ID: self.cooler_entity_id}
            await self.hass.services.async_call(HA_DOMAIN, SERVICE_TURN_OFF, data)

    async def _async_fan_turn_on(self):
        """Turn cooler toggleable device on."""
        if self.fan_entity_id is not None:
            data = {ATTR_ENTITY_ID: self.fan_entity_id}
            await self.hass.services.async_call(HA_DOMAIN, SERVICE_TURN_ON, data)

    async def _async_fan_turn_off(self):
        """Turn fan toggleable device off."""
        if self.fan_entity_id is not None:
            data = {ATTR_ENTITY_ID: self.fan_entity_id}
            await self.hass.services.async_call(HA_DOMAIN, SERVICE_TURN_OFF, data)

    async def _async_dryer_turn_on(self):
        """Turn cooler toggleable device on."""
        if self.dryer_entity_id is not None:
            data = {ATTR_ENTITY_ID: self.dryer_entity_id}
            await self.hass.services.async_call(HA_DOMAIN, SERVICE_TURN_ON, data)

    async def _async_dryer_turn_off(self):
        """Turn fan toggleable device off."""
        if self.dryer_entity_id is not None:
            data = {ATTR_ENTITY_ID: self.dryer_entity_id}
            await self.hass.services.async_call(HA_DOMAIN, SERVICE_TURN_OFF, data)

    async def async_set_preset_mode(self, preset_mode: str):
        """Set new preset mode."""
        if preset_mode == PRESET_AWAY and not self._is_away:
            self._is_away = True
            self._saved_target_temp = self._target_temp
            self._target_temp = self._away_temp
            await self._async_control_heating(force=True)
        elif preset_mode == PRESET_NONE and self._is_away:
            self._is_away = False
            self._target_temp = self._saved_target_temp
            await self._async_control_heating(force=True)

        self.async_write_ha_state()<|MERGE_RESOLUTION|>--- conflicted
+++ resolved
@@ -259,7 +259,6 @@
         self._hvac_mode = initial_hvac_mode
         self._saved_target_temp = target_temp or away_temp
         self._temp_precision = precision
-<<<<<<< HEAD
         self._hvac_list = [HVAC_MODE_COOL, HVAC_MODE_HEAT, HVAC_MODE_DRY, HVAC_MODE_FAN_ONLY, HVAC_MODE_OFF, HVAC_MODE_HEAT_COOL]
         if self.cooler_entity_id is None:
             self._hvac_list.remove(HVAC_MODE_COOL)
@@ -269,8 +268,6 @@
             self._hvac_list.remove(HVAC_MODE_FAN_ONLY)
         if self.dryer_entity_id is None:
             self._hvac_list.remove(HVAC_MODE_DRY)
-=======
->>>>>>> d1670c9b
         self._active = False
         self._cur_temp = None
         self._cur_humidity = None
@@ -278,11 +275,10 @@
         self._min_temp = min_temp
         self._max_temp = max_temp
         if target_temp_high and target_temp_low:
-            self._hvac_list = [HVAC_MODE_COOL, HVAC_MODE_HEAT, HVAC_MODE_OFF, HVAC_MODE_HEAT_COOL]
             self._target_temp_high = target_temp_high
             self._target_temp_low = target_temp_low
         else:
-            self._hvac_list = [HVAC_MODE_COOL, HVAC_MODE_HEAT, HVAC_MODE_OFF]
+            self._hvac_list.remove(HVAC_MODE_HEAT_COOL)
             self._target_temp = target_temp
         self._unit = unit
         self._support_flags = SUPPORT_FLAGS
